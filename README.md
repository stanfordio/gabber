--- conflicted
+++ resolved
@@ -73,13 +73,9 @@
 
 ## Environment Variables
 
-<<<<<<< HEAD
 * `HTTPS_PROXY` — route all traffic through this HTTPS proxy (highly recommended given Gab's rate limiting)
 * * Note: if you have a pre-existing `HTTP_PROXY` environment variable, this may be picked up by Python's requests library and produce errors.
-=======
-* `http_proxy` — route all traffic through this HTTP proxy (highly recommended given Gab's rate limiting)
-* `https_proxy` — route all traffic through this HTTPS proxy (highly recommended given Gab's rate limiting)
->>>>>>> 594e05bb
+
 * `GAB_USER` — the (optional) username to authenticate as with Gab
 * `GAB_PASS` — the (optional) password to use while authenticating with Gab
 
