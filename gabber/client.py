--- conflicted
+++ resolved
@@ -476,13 +476,8 @@
             total=int(last) + 1 - first
         ) as pbar:
             # Submit initial work
-<<<<<<< HEAD
-            f = deque(
-                ex.submit(client.pull_group_and_posts, group, posts)
-=======
-            futures = deque(
+            f = list(
                 ex.submit(client.pull_group_and_posts, group, posts, depth)
->>>>>>> d80c44c4
                 for group in islice(groups, client.threads * 2)
             )
 
@@ -505,18 +500,12 @@
 
                 # Schedule more work, if available
                 try:
-<<<<<<< HEAD
                     for _ in range(len(done)):
                         futures.append(
-                            ex.submit(client.pull_group_and_posts, next(groups), posts)
+                            ex.submit(
+                                client.pull_group_and_posts, next(groups), posts, depth
+                            )
                         )
-=======
-                    futures.append(
-                        ex.submit(
-                            client.pull_group_and_posts, next(groups), posts, depth
-                        )
-                    )
->>>>>>> d80c44c4
                 except StopIteration:
                     # No more unscheduled groups to process
                     logger.info("No more groups to process!")
